import numpy as np
import os.path as osp
import random
import cv2
from .custom import CustomDataset
from .extra_aug import ExtraAugmentation
from .transforms import (ImageTransform, BboxTransform, MaskTransform,
                         Numpy2Tensor)
from pycocotools2.ytvos import YTVOS
#from mmcv.parallel import DataContainer as DC
from .utils import to_tensor, random_scale

class YTVOSDataset(CustomDataset):
    CLASSES=('person','giant_panda','lizard','parrot','skateboard','sedan',
        'ape','dog','snake','monkey','hand','rabbit','duck','cat','cow','fish',
        'train','horse','turtle','bear','motorbike','giraffe','leopard',
        'fox','deer','owl','surfboard','airplane','truck','zebra','tiger',
        'elephant','snowboard','boat','shark','mouse','frog','eagle','earless_seal',
        'tennis_racket')

    def __init__(self,
                 ann_file,
                 img_prefix,
                 img_scale,
                 img_norm_cfg,
                 size_divisor=None,
                 proposal_file=None,
                 num_max_proposals=1000,
                 flip_ratio=0,
                 with_mask=True,
                 with_crowd=True,
                 with_label=True,
                 with_track=False,
                 extra_aug=None,
                 aug_ref_bbox_param=None,
                 resize_keep_ratio=True,
                 test_mode=False,
                 valid =False):
        # prefix of images path
        self.img_prefix = img_prefix

        # load annotations (and proposals)
        self.vid_infos = self.load_annotations(ann_file)
<<<<<<< HEAD
        if valid:
            self.vid_infos = self.vid_infos[:2]
=======
        #if valid:
        #    self.vid_infos = self.vid_infos[:5]
>>>>>>> 0cabbdff
        img_ids = []
        for idx, vid_info in enumerate(self.vid_infos):
          for frame_id in range(len(vid_info['filenames'])):
            img_ids.append((idx, frame_id))
        self.img_ids = img_ids

        if proposal_file is not None:
            self.proposals = self.load_proposals(proposal_file)
        else:
            self.proposals = None
        # filter images with no annotation during training
        if not test_mode:
            valid_inds = [i for i, (v, f) in enumerate(self.img_ids)
                if len(self.get_ann_info(v, f)['bboxes'])]
            self.img_ids = [self.img_ids[i] for i in valid_inds]

        # (long_edge, short_edge) or [(long1, short1), (long2, short2), ...]
        self.img_scales = img_scale if isinstance(img_scale,
                                                  list) else [img_scale]
        # normalization configs
        self.img_norm_cfg = img_norm_cfg

        # max proposals per image
        self.num_max_proposals = num_max_proposals
        # flip ratio
        self.flip_ratio = flip_ratio
        assert flip_ratio >= 0 and flip_ratio <= 1
        # padding border to ensure the image size can be divided by
        # size_divisor (used for FPN)
        self.size_divisor = size_divisor

        # with mask or not (reserved field, takes no effect)
        self.with_mask = with_mask
        # some datasets provide bbox annotations as ignore/crowd/difficult,
        # if `with_crowd` is True, then these info is returned.
        self.with_crowd = with_crowd
        # with label is False for RPN
        self.with_label = with_label
        self.with_track = with_track
        # params for augmenting bbox in the reference frame
        self.aug_ref_bbox_param = aug_ref_bbox_param
        # in test mode or not
        self.test_mode = test_mode

        # set group flag for the sampler
        if not self.test_mode:
            self._set_group_flag()
        # transforms
        self.img_transform = ImageTransform(
            size_divisor=self.size_divisor, **self.img_norm_cfg)
        self.bbox_transform = BboxTransform()
        self.mask_transform = MaskTransform()
        self.numpy2tensor = Numpy2Tensor()

        # if use extra augmentation
        if extra_aug is not None:
            self.extra_aug = ExtraAugmentation(**extra_aug)
        else:
            self.extra_aug = None

        # image rescale if keep ratio
        self.resize_keep_ratio = resize_keep_ratio

    def __len__(self):
        return len(self.img_ids)
    
    def __getitem__(self, idx):
        if self.test_mode:
            return self.prepare_test_img(self.img_ids[idx])
        data = self.prepare_train_img(self.img_ids[idx])
        return data
    
    def load_annotations(self, ann_file):
        self.ytvos = YTVOS(ann_file)
        self.cat_ids = self.ytvos.getCatIds()
        self.cat2label = {
            cat_id: i + 1
            for i, cat_id in enumerate(self.cat_ids)
        }
        self.vid_ids = self.ytvos.getVidIds()
        vid_infos = []
        for i in self.vid_ids:
            info = self.ytvos.loadVids([i])[0]
            info['filenames'] = info['file_names']
            vid_infos.append(info)
        return vid_infos

    def get_ann_info(self, idx, frame_id):
        vid_id = self.vid_infos[idx]['id']
        ann_ids = self.ytvos.getAnnIds(vidIds=[vid_id])
        ann_info = self.ytvos.loadAnns(ann_ids)
        return self._parse_ann_info(ann_info, frame_id)

    def _set_group_flag(self):
        """Set flag according to image aspect ratio.

        Images with aspect ratio greater than 1 will be set as group 1,
        otherwise group 0.
        """
        self.flag = np.zeros(len(self), dtype=np.uint8)
        for i in range(len(self)):
            vid_id, _ = self.img_ids[i]
            vid_info = self.vid_infos[vid_id]
            if vid_info['width'] / vid_info['height'] > 1:
                self.flag[i] = 1
    def bbox_aug(self, bbox, img_size):
        assert self.aug_ref_bbox_param is not None
        center_off = self.aug_ref_bbox_param[0]
        size_perturb = self.aug_ref_bbox_param[1]
        
        n_bb = bbox.shape[0]
        # bbox center offset
        center_offs = (2*np.random.rand(n_bb, 2) - 1) * center_off
        # bbox resize ratios
        resize_ratios = (2*np.random.rand(n_bb, 2) - 1) * size_perturb + 1
        # bbox: x1, y1, x2, y2
        centers = (bbox[:,:2]+ bbox[:,2:])/2.
        sizes = bbox[:,2:] - bbox[:,:2]
        new_centers = centers + center_offs * sizes
        new_sizes = sizes * resize_ratios
        new_x1y1 = new_centers - new_sizes/2.
        new_x2y2 = new_centers + new_sizes/2.
        c_min = [0,0]
        c_max = [img_size[1], img_size[0]]
        new_x1y1 = np.clip(new_x1y1, c_min, c_max)
        new_x2y2 = np.clip(new_x2y2, c_min, c_max)
        bbox = np.hstack((new_x1y1,new_x2y2)).astype(np.float32)
        return bbox

    def sample_ref(self, idx):
        # sample another frame in the same sequence as reference
        vid, frame_id = idx
        vid_info = self.vid_infos[vid]
        sample_range = len(vid_info['filenames'])
        rc=random.random()
        if rc<0.5:
            frame_id+=1
        else:
            frame_id-=1
        if frame_id<0:
            frame_id+=2
        if frame_id>=sample_range:
            frame_id-=2
        return (vid, frame_id)

    def prepare_train_img(self, idx):
        # prepare a pair of image in a sequence
        vid,  frame_id = idx
        vid_info = self.vid_infos[vid]
        # load image
        img = cv2.imread(osp.join(self.img_prefix, vid_info['filenames'][frame_id]))
        basename = osp.basename(vid_info['filenames'][frame_id])
        ref_frame_id = self.sample_ref(idx)
        ref_img = cv2.imread(osp.join(self.img_prefix, vid_info['filenames'][ref_frame_id[1]]))
        '''
        if ref_frame_id:
            ref_ann = self.get_ann_info(vid, ref_frame_id[1])
            masks = ref_ann['masks']
        else:
            masks=None
        if not masks:
            masks = [np.zeros(img.shape[:2], dtype=np.float32)]
        '''

        # load proposals if necessary
        if self.proposals is not None:
            proposals = self.proposals[idx][:self.num_max_proposals]
            # TODO: Handle empty proposals properly. Currently images with
            # no proposals are just ignored, but they can be used for
            # training in concept.
            if len(proposals) == 0:
                return None
            if not (proposals.shape[1] == 4 or proposals.shape[1] == 5):
                raise AssertionError(
                    'proposals should have shapes (n, 4) or (n, 5), '
                    'but found {}'.format(proposals.shape))
            if proposals.shape[1] == 5:
                scores = proposals[:, 4, None]
                proposals = proposals[:, :4]
            else:
                scores = None

        ann = self.get_ann_info(vid, frame_id)
        gt_labels = ann['labels']
        gt_bboxes = ann['bboxes']
        # obj ids attribute does not exist in current annotation
        # need to add it
        gt_ids = ann['obj_ids']
        # compute matching of reference frame with current frame
        # 0 denote there is no matching
        if self.with_crowd:
            gt_bboxes_ignore = ann['bboxes_ignore']

        # skip the image if there is no valid gt bbox
        if len(gt_bboxes) == 0:
            return None

        # apply transforms
        flip = True if np.random.rand() < self.flip_ratio else False
        img_scale = random_scale(self.img_scales)  # sample a scale
        # print(img_scale)
        img, img_shape, pad_shape, scale_factor = self.img_transform(
            img, img_scale, flip, keep_ratio=self.resize_keep_ratio)
        ref_img, ref_img_shape, _, ref_scale_factor = self.img_transform(
            ref_img, img_scale, flip, keep_ratio=self.resize_keep_ratio)
        img = img.copy()
        ref_img = ref_img.copy()
        if self.proposals is not None:
            proposals = self.bbox_transform(proposals, img_shape, scale_factor,
                                            flip)
            proposals = np.hstack(
                [proposals, scores]) if scores is not None else proposals
        gt_bboxes = self.bbox_transform(gt_bboxes, img_shape, scale_factor,
                                        flip)
        if self.with_crowd:
            gt_bboxes_ignore = self.bbox_transform(gt_bboxes_ignore, img_shape,
                                                   scale_factor, flip)
        if self.with_mask:
            gt_masks = self.mask_transform(ann['masks'], pad_shape,
                                           scale_factor, flip)

            

        ori_shape = (vid_info['height'], vid_info['width'], 3)
        img_meta = dict(
            ori_shape=ori_shape,
            img_shape=img_shape,
            pad_shape=pad_shape,
            scale_factor=scale_factor,
            flip=flip)

        data = dict(
            image=to_tensor(img),
            ref_image=to_tensor(ref_img), 
            #img_meta=img_meta,
            height=img_shape[0],
            width=img_shape[1], 
            img_shape=img_shape, 
        )
        ann = []
        for i, bbox in enumerate(gt_bboxes):
            instance = {'bbox':bbox}
            if self.proposals is not None:
                instance['proposals'] = to_tensor(proposals)
            if self.with_label:
                instance['category_id']=gt_labels[i]
            if self.with_mask:
                instance['segmentation']=gt_masks[i]
            ann.append(instance)

        if self.with_crowd:
            data['gt_bboxes_ignore'] = to_tensor(gt_bboxes_ignore)
        data['annotations'] = ann
        return data

    def prepare_test_img(self, idx):
        """Prepare an image for testing (multi-scale and flipping)"""
        vid, frame_id = idx
        vid_info = self.vid_infos[vid]
        img = cv2.imread(osp.join(self.img_prefix, vid_info['filenames'][frame_id]))
        proposal = None

<<<<<<< HEAD
        #if ref_frame_id:
        #    ref_ann = self.get_ann_info(vid, ref_frame_id)
        #    masks = ref_ann['masks']
        #else:
        #    masks=None
        #if not masks:
        #    masks = [np.zeros(img.shape[:2], dtype=np.float32)]

=======
>>>>>>> 0cabbdff
        def prepare_single(img, frame_id, scale, flip, proposal=None):
            _img, img_shape, pad_shape, scale_factor = self.img_transform(
                img, scale, flip, keep_ratio=self.resize_keep_ratio)
            _img = to_tensor(_img)
            _img_meta = dict(
                ori_shape=(vid_info['height'], vid_info['width'], 3),
                img_shape=img_shape,
                pad_shape=pad_shape,
                is_first=(frame_id == 0),
                video_id=vid,
                frame_id =frame_id,
                scale_factor=scale_factor,
                flip=flip)
<<<<<<< HEAD
            #_mask = self.mask_transform(masks, pad_shape,
            #                               scale_factor, flip)
=======
>>>>>>> 0cabbdff
            if proposal is not None:
                if proposal.shape[1] == 5:
                    score = proposal[:, 4, None]
                    proposal = proposal[:, :4]
                else:
                    score = None
                _proposal = self.bbox_transform(proposal, img_shape,
                                                scale_factor, flip)
                _proposal = np.hstack(
                    [_proposal, score]) if score is not None else _proposal
                _proposal = to_tensor(_proposal)
            else:
                _proposal = None
            return _img, _img_meta, _proposal

        img, img_meta, proposal = prepare_single(
                img, frame_id, self.img_scales[0], False, proposal)
<<<<<<< HEAD
        #mask =  np.sum([mask[np.newaxis,:,:]for mask in masks], axis=0)
=======
>>>>>>> 0cabbdff
        data = dict(image=img, is_first=img_meta['is_first'], video_id=img_meta['video_id'], 
                frame_id=img_meta['frame_id'], img_shape=img_meta['img_shape'])
        data['is_first'] = True
        return data

    def _parse_ann_info(self, ann_info, frame_id, with_mask=True):
        """Parse bbox and mask annotation.

        Args:
            ann_info (list[dict]): Annotation info of an image.
            with_mask (bool): Whether to parse mask annotations.

        Returns:
            dict: A dict containing the following keys: bboxes, bboxes_ignore,
                labels, masks, mask_polys, poly_lens.
        """
        gt_bboxes = []
        gt_labels = []
        gt_ids = []
        gt_bboxes_ignore = []
        # Two formats are provided.
        # 1. mask: a binary map of the same size of the image.
        # 2. polys: each mask consists of one or several polys, each poly is a
        # list of float.
        if with_mask:
            gt_masks = []
            gt_mask_polys = []
            gt_poly_lens = []
        for i, ann in enumerate(ann_info):
            # each ann is a list of masks
            # ann:
            # bbox: list of bboxes
            # segmentation: list of segmentation
            # category_id
            # area: list of area
            bbox = ann['bboxes'][frame_id]
            area = ann['areas'][frame_id]
            segm = ann['segmentations'][frame_id]
            if bbox is None: continue
            x1, y1, w, h = bbox
            if area <= 0 or w < 1 or h < 1:
                continue
            bbox = [x1, y1, x1 + w - 1, y1 + h - 1]
            if ann['iscrowd']:
                gt_bboxes_ignore.append(bbox)
            else:
                gt_bboxes.append(bbox)
                gt_ids.append(ann['id'])
                gt_labels.append(self.cat2label[ann['category_id']])
            if with_mask:
                gt_masks.append(self.ytvos.annToMask(ann, frame_id))
                mask_polys = [
                    p for p in segm if len(p) >= 6
                ]  # valid polygons have >= 3 points (6 coordinates)
                poly_lens = [len(p) for p in mask_polys]
                gt_mask_polys.append(mask_polys)
                gt_poly_lens.extend(poly_lens)
        if gt_bboxes:
            gt_bboxes = np.array(gt_bboxes, dtype=np.float32)
            gt_labels = np.array(gt_labels, dtype=np.int64)
        else:
            gt_bboxes = np.zeros((0, 4), dtype=np.float32)
            gt_labels = np.array([], dtype=np.int64)

        if gt_bboxes_ignore:
            gt_bboxes_ignore = np.array(gt_bboxes_ignore, dtype=np.float32)
        else:
            gt_bboxes_ignore = np.zeros((0, 4), dtype=np.float32)

        ann = dict(
            bboxes=gt_bboxes, labels=gt_labels, obj_ids=gt_ids, bboxes_ignore=gt_bboxes_ignore)

        if with_mask:
            ann['masks'] = gt_masks
            # poly format is not used in the current implementation
            ann['mask_polys'] = gt_mask_polys
            ann['poly_lens'] = gt_poly_lens
        return ann<|MERGE_RESOLUTION|>--- conflicted
+++ resolved
@@ -41,13 +41,8 @@
 
         # load annotations (and proposals)
         self.vid_infos = self.load_annotations(ann_file)
-<<<<<<< HEAD
-        if valid:
-            self.vid_infos = self.vid_infos[:2]
-=======
         #if valid:
         #    self.vid_infos = self.vid_infos[:5]
->>>>>>> 0cabbdff
         img_ids = []
         for idx, vid_info in enumerate(self.vid_infos):
           for frame_id in range(len(vid_info['filenames'])):
@@ -310,7 +305,6 @@
         img = cv2.imread(osp.join(self.img_prefix, vid_info['filenames'][frame_id]))
         proposal = None
 
-<<<<<<< HEAD
         #if ref_frame_id:
         #    ref_ann = self.get_ann_info(vid, ref_frame_id)
         #    masks = ref_ann['masks']
@@ -319,8 +313,6 @@
         #if not masks:
         #    masks = [np.zeros(img.shape[:2], dtype=np.float32)]
 
-=======
->>>>>>> 0cabbdff
         def prepare_single(img, frame_id, scale, flip, proposal=None):
             _img, img_shape, pad_shape, scale_factor = self.img_transform(
                 img, scale, flip, keep_ratio=self.resize_keep_ratio)
@@ -334,11 +326,8 @@
                 frame_id =frame_id,
                 scale_factor=scale_factor,
                 flip=flip)
-<<<<<<< HEAD
             #_mask = self.mask_transform(masks, pad_shape,
             #                               scale_factor, flip)
-=======
->>>>>>> 0cabbdff
             if proposal is not None:
                 if proposal.shape[1] == 5:
                     score = proposal[:, 4, None]
@@ -356,10 +345,7 @@
 
         img, img_meta, proposal = prepare_single(
                 img, frame_id, self.img_scales[0], False, proposal)
-<<<<<<< HEAD
         #mask =  np.sum([mask[np.newaxis,:,:]for mask in masks], axis=0)
-=======
->>>>>>> 0cabbdff
         data = dict(image=img, is_first=img_meta['is_first'], video_id=img_meta['video_id'], 
                 frame_id=img_meta['frame_id'], img_shape=img_meta['img_shape'])
         data['is_first'] = True
